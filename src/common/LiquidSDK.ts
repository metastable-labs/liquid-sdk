import { Buffer } from 'buffer';
import {
  Address,
  createPublicClient,
  encodeFunctionData,
  erc20Abi,
  hashMessage,
  hashTypedData,
  Hex,
  http,
  parseEther,
  PublicClient,
  SignableMessage,
} from 'viem';
import { toCoinbaseSmartAccount, WebAuthnAccount } from 'viem/account-abstraction';
import { base } from 'viem/chains';
import { AerodromeConnectorABI, CoinbaseSmartWalletABI, WrappedETHABI } from '../abis';
<<<<<<< HEAD
import { Action, ActionType, PassKeyImplementation, PoolDetails, TokenInfo } from '../types';
=======
import {
  Action,
  ActionType,
  PasskeyAuthResult,
  PassKeyImplementation,
  PasskeyRegistrationResult,
  PoolDetails,
  TokenInfo,
} from '../types';
>>>>>>> 28c89564
import { AerodromeResolver } from './aerodromeResolvers';
import { LiquidAPI } from './api';
import {
  AERODROME_CONNECTOR_ADDRESS,
  CONNECTOR_PLUGIN_ADDRESS,
  IS_BROWSER,
  IS_REACT_NATIVE,
  WETH_ADDRESS,
} from './constants';
import { AerodromeError, SDKError, UnsupportedEnvironmentError } from './errors';
import { createUserOperation, estimateUserOperationGas, sendUserOperation } from './userOperations';
import { calculateDeadline, calculateMinAmount, getTokenBalance, getTokenList } from './utils';

export class LiquidSDK {
  private publicClient: PublicClient;
  private aerodromeResolver: AerodromeResolver;
  private passKeyImpl: PassKeyImplementation;
  private api: LiquidAPI;
  /**
   * @notice Constructs a new instance of the LiquidSDK
   * @param rpcUrl The URL of the RPC endpoint to connect to
   * @param passKeyImpl The implementation of PassKey functionality
   * @throws {UnsupportedEnvironmentError} If the environment is not supported
   */
  constructor(
    rpcUrl: string,
    passKeyImpl: PassKeyImplementation,
    apiBaseUrl: string,
    apiKey: string,
  ) {
    if (!IS_BROWSER && !IS_REACT_NATIVE) {
      throw new UnsupportedEnvironmentError('LiquidSDK');
    }
    this.publicClient = createPublicClient({
      chain: base,
      transport: http(rpcUrl),
    }) as PublicClient;
<<<<<<< HEAD
=======

>>>>>>> 28c89564
    this.aerodromeResolver = new AerodromeResolver(this.publicClient);
    this.passKeyImpl = passKeyImpl;

    this.api = new LiquidAPI(apiBaseUrl, apiKey);
  }

  async createSmartAccount(username: string): Promise<{ address: Address }> {
    try {
      const options = await this.api.getRegistrationOptions(username);
      console.log('Registration options:', options);
      const registrationResponse = await this.passKeyImpl.createPassKeyCredential(options);
<<<<<<< HEAD
=======
      console.log('Registration response:', registrationResponse);

>>>>>>> 28c89564
      const verificationResponse = await this.api.verifyRegistration(
        username,
        registrationResponse,
      );
<<<<<<< HEAD
      if (!verificationResponse.verified) {
        throw new Error('Attestation verification failed');
      }
      const rawPubKeyString = atob(verificationResponse.publicKey);
      const rawPubKeyLen = rawPubKeyString.length;
      const bytes = new Uint8Array(rawPubKeyLen);

      for (let i = 0; i < rawPubKeyLen; i++) {
        bytes[i] = rawPubKeyString.charCodeAt(i);
      }
      const address = await this.deploySmartAccount(bytes);
=======
      console.log('Verification response:', verificationResponse);

      if (!verificationResponse.verified) {
        throw new Error('Attestation verification failed');
      }

      const publicKey = this.getPublicKeyFromRegistrationResponse(registrationResponse);
      console.log('Public key:', publicKey);

      const credentialId = this.getCredentialIdFromRegistrationResponse(registrationResponse);

      const webAuthnAccount: WebAuthnAccount = {
        type: 'webAuthn',
        publicKey: `0x${Array.from(publicKey).map((byte) => byte.toString(16).padStart(2, '0')).join('')}` as `0x${string}`,
        sign: async ({ hash }: { hash: Hex }) => {
          const signResult = await this.passKeyImpl.signWithPassKey({
            challenge: hash,
            allowCredentials: [{ id: credentialId, type: 'public-key' }],
          });
          return this.convertSignResultToSignReturnType(signResult, hash);
        },
        signMessage: async ({ message }: { message: SignableMessage }) => {
          const hash = hashMessage(message);
          return webAuthnAccount.sign({ hash });
        },
        signTypedData: async (typedData) => {
          const hash = hashTypedData(typedData);
          return webAuthnAccount.sign({ hash });
        },
      };

      const smartAccount = await toCoinbaseSmartAccount({
        client: this.publicClient,
        owners: [webAuthnAccount],
      });

      const address = await smartAccount.getAddress();
>>>>>>> 28c89564
      await this.api.updateUserAddress(username, address);
      return { address };
    } catch (error) {
      console.error('Error in createSmartAccount:', error);
      if (error instanceof Error) {
        throw new Error(`Failed to create smart account: ${error.message}`);
      } else {
        throw new Error('Failed to create smart account: Unknown error');
      }
    }
  }



  private getPublicKeyFromRegistrationResponse(response: PasskeyRegistrationResult): Uint8Array {
    let attestationObject: string;

    if ('response' in response) {
      attestationObject = response.response.attestationObject;
    } else {
      attestationObject = response.attestationObject;
    }

    console.log("Raw attestationObject:", attestationObject);
    attestationObject = this.base64UrlToBase64(attestationObject);
    console.log("Raw attestationObject After 1 :", attestationObject);
    attestationObject = this.ensureProperBase64(attestationObject);
    console.log("Raw attestationObject After 2:", attestationObject);
    try {
      return new Uint8Array(Buffer.from(attestationObject, 'base64'));
    } catch (error) {
      console.error('Error decoding attestationObject:', error);
      throw new Error('Failed to decode attestationObject');
    }
  }

  private getCredentialIdFromRegistrationResponse(response: PasskeyRegistrationResult): string {
    if ('id' in response) {
      // Web implementation
      return response.id;
    } else {
      // Native implementation
      return response.credentialId;
    }
  }


  private base64UrlToBase64(base64url: string): string {
    return base64url.replace(/-/g, '+').replace(/_/g, '/');
  }
  private ensureProperBase64(str: string): string {
    str = str.replace(/[^A-Za-z0-9+/=]/g, '');
    while (str.length % 4) {
      str += '=';
    }
    return str;
  }
  async executeStrategy(username: string, account: Address, actions: Action[]): Promise<string> {
    try {
      const calls = actions.map((action) => this.encodeAction(action));

      const batchCalldata = encodeFunctionData({
        abi: CoinbaseSmartWalletABI,
        functionName: 'executeBatch',
        args: [calls],
      });

      const authOptions = await this.api.getAuthenticationOptions(username);
      const signature = await this.passKeyImpl.signWithPassKey(authOptions);
      const verificationResult = await this.api.verifyAuthentication(username, signature);

      if (!verificationResult.success) {
        throw new Error('Authentication failed');
      }

      let signatureData: string;
      if ('signature' in signature) {
        // Native signature
        signatureData = signature.signature;
      } else {
        // Web signature
        signatureData = signature.response.signature;
      }

      let userOp = await createUserOperation(
        this.publicClient,
        account,
        batchCalldata,
        signatureData,
      );
      userOp = await estimateUserOperationGas(this.publicClient, userOp);
      const txHash = await sendUserOperation(this.publicClient, userOp);

      return txHash;
    } catch (error) {
      if (error instanceof Error) {
        throw new Error(`Failed to execute strategy: ${error.message}`);
      } else {
        throw new Error('Failed to execute strategy: Unknown error');
      }
    }
  }

  async getUserPools(userAddress: Address): Promise<PoolDetails[]> {
    try {
      return await this.aerodromeResolver.getUserPools(userAddress);
    } catch (error: unknown) {
      if (error instanceof Error) {
        throw new AerodromeError(`Failed to get user pools: ${error.message}`);
      } else {
        throw new AerodromeError('Failed to get user pools: Unknown error');
      }
    }
  }

  /**
   * @notice Retrieves the balance of a specific token for a user
   * @param tokenAddress The address of the token
   * @param userAddress The address of the user
   * @returns A promise that resolves to the token balance as a string
   * @throws {SDKError} If fetching the token balance fails
   */
  async getTokenBalance(tokenAddress: Address, userAddress: Address): Promise<string> {
    try {
      return await getTokenBalance(this.publicClient, tokenAddress, userAddress);
    } catch (error: unknown) {
      if (error instanceof Error) {
        throw new SDKError(`Failed to get token balance: ${error.message}`);
      } else {
        throw new SDKError('Failed to get token balance: Unknown error');
      }
    }
  }

  async getTokenList(): Promise<TokenInfo[]> {
    try {
      return await getTokenList();
    } catch (error: unknown) {
      if (error instanceof Error) {
        throw new SDKError(`Failed to get token list: ${error.message}`);
      } else {
        throw new SDKError('Failed to get token list: Unknown error');
      }
    }
  }

  /**
   * @notice Gets a quote for adding or removing liquidity
   * @param tokenA The first token in the pair
   * @param tokenB The second token in the pair
   * @param isDeposit Whether this is a deposit (true) or withdrawal (false)
   * @param amount The amount of tokenA (for deposit) or LP tokens (for withdrawal)
   * @param isStable Whether this is a stable or volatile pool
   * @returns A promise that resolves to an object containing the amounts and liquidity
   * @throws {AerodromeError} If fetching the quote fails
   */
  async getQuote(
    tokenA: TokenInfo,
    tokenB: TokenInfo,
    isDeposit: boolean,
    amount: string,
    isStable: boolean,
  ): Promise<{ amountA: string; amountB: string; liquidity?: string }> {
    try {
      if (isDeposit) {
        return await this.aerodromeResolver.getAddLiquidityQuote(tokenA, tokenB, amount, isStable);
      } else {
        return await this.aerodromeResolver.getRemoveLiquidityQuote(
          tokenA,
          tokenB,
          amount,
          isStable,
        );
      }
    } catch (error) {
      if (error instanceof Error) {
        throw new AerodromeError(`Failed to get quote: ${error.message}`);
      } else {
        throw new AerodromeError('Failed to get quote: Unknown error');
      }
    }
  }

  private convertSignatureToHex(signResult: PasskeyAuthResult): `0x${string}` {
    let signature: string;

    if ('response' in signResult) {
      // Web authentication result
      signature = signResult.response.signature;
    } else {
      // Native authentication result
      signature = signResult.signature;
    }
    const signatureBuffer = Buffer.from(signature, 'base64');
    const signatureHex = signatureBuffer.toString('hex');

    return `0x${signatureHex}` as `0x${string}`;
  }

  /**
   * @notice Deploys a new smart account
   * @param publicKey The public key of the PassKey
   * @returns A promise that resolves to the address of the new smart account
   * @throws {SDKError} If the smart account deployment fails
   */
  private async deploySmartAccount(publicKey: Uint8Array): Promise<Address> {
    try {
      const salt = parseEther('1'); //TODO: will use a unique nonce here
      // const owners = [...publicKey];

      // Create UserOperation for account creation
      let userOp = await createUserOperation(
        this.publicClient,
        '0x', // 0x because we're creating a new account
        '0x', // The 'data' is not used for account creation
        '', // Empty signature for account creation
        publicKey,
        salt,
      );

      // Estimate gas for UserOperation
      userOp = await estimateUserOperationGas(this.publicClient, userOp);

      // Send UserOperation to EntryPoint
      const txHash = await sendUserOperation(this.publicClient, userOp);

      // Wait for the transaction to be mined and get the receipt
      const receipt = await this.publicClient.waitForTransactionReceipt({ hash: txHash });

      return userOp.sender as `0x${string}`;
    } catch (error: unknown) {
      if (error instanceof Error) {
        throw new SDKError(`Failed to deploy smart account: ${error.message}`);
      } else {
        throw new SDKError('Failed to deploy smart account: Unknown error');
      }
    }
  }

  private convertSignResultToSignReturnType(signResult: PasskeyAuthResult, challenge: Hex) {
    let signature: string;
    let authenticatorData: string;
    let clientDataJSON: string;

    if ('response' in signResult) {
      // Web authentication result
      signature = signResult.response.signature;
      authenticatorData = signResult.response.authenticatorData;
      clientDataJSON = signResult.response.clientDataJSON;
    } else {
      // Native authentication result
      signature = signResult.signature;
      authenticatorData = signResult.authenticatorData;
      clientDataJSON = signResult.clientDataJSON;
    }

    signature = this.ensureProperBase64(signature);
    authenticatorData = this.ensureProperBase64(authenticatorData);


    const signatureHex = `0x${Buffer.from(signature, 'base64').toString('hex')}` as Hex;
    const authenticatorDataHex = `0x${Buffer.from(authenticatorData, 'base64').toString('hex')}` as Hex;

    const webAuthnData = {
      authenticatorData: authenticatorDataHex,
      challengeIndex: clientDataJSON.indexOf(challenge.slice(2)),
      clientDataJSON,
      typeIndex: clientDataJSON.indexOf('"type":"webauthn.get"'),
      userVerificationRequired: false,
    };

    return {
      signature: signatureHex,
      webauthn: webAuthnData,
    };
  }

  /**
   * @notice Encodes an action for execution
   * @param action The action to encode
   * @returns An object containing the target address, value, and encoded data
   * @throws {SDKError} If the action type is unknown
   */
  private encodeAction(action: Action): { target: Address; value: bigint; data: Hex } {
    let target: Address;
    let functionName: string;
    let value: bigint = 0n;
    let args: any[];
    let abi: any;
    const deadline = calculateDeadline();

    switch (action.type) {
      case ActionType.WRAP:
        target = WETH_ADDRESS;
        abi = WrappedETHABI;
        functionName = 'deposit';
        args = [];
        value = action.amount;
        break;
      case ActionType.APPROVE:
        target = action.token!;
        abi = erc20Abi;
        functionName = 'approve';
        args = [action.spender, action.amount];
        break;
      case ActionType.SWAP:
        target = CONNECTOR_PLUGIN_ADDRESS;
        const minReturnAmount = calculateMinAmount(action.amountIn.toString(), action.tokenOut);
        functionName = 'swapExactTokensForTokens';
        abi = AerodromeConnectorABI;
        args = [
          action.amountIn,
          minReturnAmount,
          [
            {
              from: action.tokenIn.address,
              to: action.tokenOut.address,
              stable: action.isStable,
            },
          ],
          action.to,
          deadline,
        ];
        break;
      case ActionType.DEPOSIT:
        target = CONNECTOR_PLUGIN_ADDRESS;
        const amountAMin = calculateMinAmount(action.amountA.toString(), action.tokenA);
        const amountBMin = calculateMinAmount(action.amountB.toString(), action.tokenB);
        functionName = 'addLiquidity';
        abi = AerodromeConnectorABI;
        args = [
          action.tokenA.address,
          action.tokenB.address,
          action.isStable,
          action.amountA,
          action.amountB,
          amountAMin,
          amountBMin,
          action.to,
          deadline,
        ];
        break;
      case ActionType.WITHDRAW:
        target = CONNECTOR_PLUGIN_ADDRESS;
        const amountAMinWithdraw = calculateMinAmount(action.amountAMin.toString(), action.tokenA);
        const amountBMinWithdraw = calculateMinAmount(action.amountBMin.toString(), action.tokenB);
        functionName = 'removeLiquidity';
        abi = AerodromeConnectorABI;
        args = [
          action.tokenA.address,
          action.tokenB.address,
          action.isStable,
          action.liquidity,
          amountAMinWithdraw,
          amountBMinWithdraw,
          action.to,
          deadline,
        ];
        break;
      default:
        throw new SDKError(`Unknown action type`);
    }

    const data = encodeFunctionData({
      abi,
      functionName,
      args,
    });
    // If the action is not an approval or wrap, wrap it in a call to the connector's execute function
    if (action.type !== ActionType.APPROVE && action.type !== ActionType.WRAP) {
      return {
        target: CONNECTOR_PLUGIN_ADDRESS,
        value: 0n,
        data: encodeFunctionData({
          abi: [
            {
              type: 'function',
              name: 'execute',
              inputs: [
                { type: 'address', name: 'connector' },
                { type: 'bytes', name: 'data' },
              ],
              outputs: [{ type: 'bytes' }],
            },
          ],
          functionName: 'execute',
          args: [AERODROME_CONNECTOR_ADDRESS, data],
        }),
      };
    }

    return {
      target,
      value,
      data,
    };
  }
}<|MERGE_RESOLUTION|>--- conflicted
+++ resolved
@@ -15,9 +15,6 @@
 import { toCoinbaseSmartAccount, WebAuthnAccount } from 'viem/account-abstraction';
 import { base } from 'viem/chains';
 import { AerodromeConnectorABI, CoinbaseSmartWalletABI, WrappedETHABI } from '../abis';
-<<<<<<< HEAD
-import { Action, ActionType, PassKeyImplementation, PoolDetails, TokenInfo } from '../types';
-=======
 import {
   Action,
   ActionType,
@@ -27,7 +24,6 @@
   PoolDetails,
   TokenInfo,
 } from '../types';
->>>>>>> 28c89564
 import { AerodromeResolver } from './aerodromeResolvers';
 import { LiquidAPI } from './api';
 import {
@@ -65,10 +61,6 @@
       chain: base,
       transport: http(rpcUrl),
     }) as PublicClient;
-<<<<<<< HEAD
-=======
-
->>>>>>> 28c89564
     this.aerodromeResolver = new AerodromeResolver(this.publicClient);
     this.passKeyImpl = passKeyImpl;
 
@@ -80,33 +72,17 @@
       const options = await this.api.getRegistrationOptions(username);
       console.log('Registration options:', options);
       const registrationResponse = await this.passKeyImpl.createPassKeyCredential(options);
-<<<<<<< HEAD
-=======
       console.log('Registration response:', registrationResponse);
 
->>>>>>> 28c89564
       const verificationResponse = await this.api.verifyRegistration(
         username,
         registrationResponse,
       );
-<<<<<<< HEAD
+      console.log('Verification response:', verificationResponse);
+
       if (!verificationResponse.verified) {
         throw new Error('Attestation verification failed');
       }
-      const rawPubKeyString = atob(verificationResponse.publicKey);
-      const rawPubKeyLen = rawPubKeyString.length;
-      const bytes = new Uint8Array(rawPubKeyLen);
-
-      for (let i = 0; i < rawPubKeyLen; i++) {
-        bytes[i] = rawPubKeyString.charCodeAt(i);
-      }
-      const address = await this.deploySmartAccount(bytes);
-=======
-      console.log('Verification response:', verificationResponse);
-
-      if (!verificationResponse.verified) {
-        throw new Error('Attestation verification failed');
-      }
 
       const publicKey = this.getPublicKeyFromRegistrationResponse(registrationResponse);
       console.log('Public key:', publicKey);
@@ -115,7 +91,9 @@
 
       const webAuthnAccount: WebAuthnAccount = {
         type: 'webAuthn',
-        publicKey: `0x${Array.from(publicKey).map((byte) => byte.toString(16).padStart(2, '0')).join('')}` as `0x${string}`,
+        publicKey: `0x${Array.from(publicKey)
+          .map((byte) => byte.toString(16).padStart(2, '0'))
+          .join('')}` as `0x${string}`,
         sign: async ({ hash }: { hash: Hex }) => {
           const signResult = await this.passKeyImpl.signWithPassKey({
             challenge: hash,
@@ -139,7 +117,6 @@
       });
 
       const address = await smartAccount.getAddress();
->>>>>>> 28c89564
       await this.api.updateUserAddress(username, address);
       return { address };
     } catch (error) {
@@ -152,8 +129,6 @@
     }
   }
 
-
-
   private getPublicKeyFromRegistrationResponse(response: PasskeyRegistrationResult): Uint8Array {
     let attestationObject: string;
 
@@ -163,11 +138,11 @@
       attestationObject = response.attestationObject;
     }
 
-    console.log("Raw attestationObject:", attestationObject);
+    console.log('Raw attestationObject:', attestationObject);
     attestationObject = this.base64UrlToBase64(attestationObject);
-    console.log("Raw attestationObject After 1 :", attestationObject);
+    console.log('Raw attestationObject After 1 :', attestationObject);
     attestationObject = this.ensureProperBase64(attestationObject);
-    console.log("Raw attestationObject After 2:", attestationObject);
+    console.log('Raw attestationObject After 2:', attestationObject);
     try {
       return new Uint8Array(Buffer.from(attestationObject, 'base64'));
     } catch (error) {
@@ -185,7 +160,6 @@
       return response.credentialId;
     }
   }
-
 
   private base64UrlToBase64(base64url: string): string {
     return base64url.replace(/-/g, '+').replace(/_/g, '/');
@@ -399,9 +373,9 @@
     signature = this.ensureProperBase64(signature);
     authenticatorData = this.ensureProperBase64(authenticatorData);
 
-
     const signatureHex = `0x${Buffer.from(signature, 'base64').toString('hex')}` as Hex;
-    const authenticatorDataHex = `0x${Buffer.from(authenticatorData, 'base64').toString('hex')}` as Hex;
+    const authenticatorDataHex =
+      `0x${Buffer.from(authenticatorData, 'base64').toString('hex')}` as Hex;
 
     const webAuthnData = {
       authenticatorData: authenticatorDataHex,
